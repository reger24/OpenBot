--- conflicted
+++ resolved
@@ -53,6 +53,18 @@
             app:layout_constraintBottom_toBottomOf="@+id/camera_toggle"
             app:layout_constraintEnd_toStartOf="@+id/camera_toggle"
             app:layout_constraintTop_toTopOf="@+id/camera_toggle" />
+
+        <CheckBox
+          android:id="@+id/headsetToggle"
+          android:layout_width="wrap_content"
+          android:layout_height="wrap_content"
+          android:layout_marginEnd="16dp"
+          android:button="@drawable/ic_headset_24"
+          android:buttonTint="@color/colorPrimary"
+          android:visibility="invisible"
+          app:layout_constraintBottom_toBottomOf="@+id/usbToggle"
+          app:layout_constraintEnd_toStartOf="@+id/usbToggle"
+          app:layout_constraintTop_toTopOf="@+id/usbToggle" />
 
         <ImageView
             android:id="@+id/camera_toggle"
@@ -341,47 +353,6 @@
 
         </LinearLayout>
 
-<<<<<<< HEAD
-
-        <CheckBox
-            android:id="@+id/usbToggle"
-            android:layout_width="wrap_content"
-            android:layout_height="wrap_content"
-            android:layout_marginEnd="16dp"
-            android:button="@drawable/usb_toggle"
-            app:layout_constraintBottom_toBottomOf="@+id/camera_toggle"
-            app:layout_constraintEnd_toStartOf="@+id/camera_toggle"
-            app:layout_constraintTop_toTopOf="@+id/camera_toggle" />
-
-        <CheckBox
-          android:id="@+id/headsetToggle"
-          android:layout_width="wrap_content"
-          android:layout_height="wrap_content"
-          android:layout_marginEnd="16dp"
-          android:button="@drawable/ic_headset_24"
-          android:buttonTint="@color/colorPrimary"
-          android:visibility="invisible"
-          app:layout_constraintBottom_toBottomOf="@+id/usbToggle"
-          app:layout_constraintEnd_toStartOf="@+id/usbToggle"
-          app:layout_constraintTop_toTopOf="@+id/usbToggle" />
-
-        <ImageView
-            android:id="@+id/camera_toggle"
-            android:layout_width="40dp"
-            android:layout_height="40dp"
-            android:layout_margin="16dp"
-            android:background="@android:color/transparent"
-            android:scaleType="center"
-            android:src="@drawable/ic_cameraswitch"
-            android:text="@string/camera_facing_back"
-            app:layout_constraintBottom_toBottomOf="@+id/auto_switch"
-            app:layout_constraintEnd_toEndOf="parent"
-            app:layout_constraintTop_toTopOf="@+id/auto_switch"
-            app:tint="@color/openBotBlue" />
-
-
-=======
->>>>>>> d61b9f26
         <include
             android:id="@+id/controllerContainer"
             layout="@layout/control_buttons" />
