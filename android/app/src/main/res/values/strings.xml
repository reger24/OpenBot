--- conflicted
+++ resolved
@@ -132,12 +132,9 @@
     <string name="permissions">Permissions</string>
     <string name="model_download_body">Going back would cancel the download. Are you sure?</string>
     <string name="model_download_title">Model Download In Progress</string>
-<<<<<<< HEAD
     <string name="save">Save</string>
-=======
     <string name="confirm_title">Are you sure?</string>
     <string name="stream_change_body">The app needs to be restarted for this setting to take effect</string>
->>>>>>> eb63a244
 
 
 </resources>