package org.openbot.common;

import android.annotation.SuppressLint;
import android.content.pm.PackageManager;
import android.content.res.Configuration;
import android.graphics.Bitmap;
import android.os.Bundle;
import android.util.Size;
import android.view.LayoutInflater;
import android.view.View;
import android.view.ViewGroup;
import androidx.activity.result.ActivityResultLauncher;
import androidx.activity.result.contract.ActivityResultContracts;
import androidx.annotation.NonNull;
import androidx.annotation.Nullable;
import androidx.camera.core.AspectRatio;
import androidx.camera.core.CameraSelector;
import androidx.camera.core.ImageAnalysis;
import androidx.camera.core.ImageProxy;
import androidx.camera.core.Preview;
import androidx.camera.lifecycle.ProcessCameraProvider;
import androidx.camera.view.PreviewView;
import androidx.core.content.ContextCompat;
import androidx.viewbinding.ViewBinding;
import com.google.common.util.concurrent.ListenableFuture;
import java.util.concurrent.ExecutionException;
import java.util.concurrent.ExecutorService;
import java.util.concurrent.Executors;
import org.openbot.R;
import org.openbot.env.ImageUtils;
import org.openbot.utils.Constants;
import org.openbot.utils.Enums;
import org.openbot.utils.PermissionUtils;
import org.openbot.utils.YuvToRgbConverter;
import timber.log.Timber;

public abstract class CameraFragment extends ControlsFragment {

  private ExecutorService cameraExecutor;
  private PreviewView previewView;
  private Preview preview;
  private static int lensFacing = CameraSelector.LENS_FACING_BACK;
  private ProcessCameraProvider cameraProvider;
  private Size analyserResolution = Enums.Preview.HD.getValue();
  private YuvToRgbConverter converter;
  private Bitmap bitmapBuffer;
  private int rotationDegrees;

  protected View inflateFragment(int resId, LayoutInflater inflater, ViewGroup container) {
    return addCamera(inflater.inflate(resId, container, false), inflater, container);
  }

  protected View inflateFragment(
      ViewBinding viewBinding, LayoutInflater inflater, ViewGroup container) {
    return addCamera(viewBinding.getRoot(), inflater, container);
  }

  private View addCamera(View view, LayoutInflater inflater, ViewGroup container) {
    View cameraView = inflater.inflate(R.layout.fragment_camera, container, false);
    ViewGroup rootView = (ViewGroup) cameraView.getRootView();

    previewView = cameraView.findViewById(R.id.viewFinder);
    rootView.addView(view);

    if (ContextCompat.checkSelfPermission(requireContext(), Constants.PERMISSION_CAMERA)
        == PackageManager.PERMISSION_GRANTED) {
      setupCamera();
    } else if (shouldShowRequestPermissionRationale(Constants.PERMISSION_CAMERA)) {
<<<<<<< HEAD
      PermissionUtils.showCameraPermissionsPreviewToast(requireActivity());
=======
      PermissionUtils.showCameraPermissionControllerToast(requireActivity());
>>>>>>> 9e8104be
    } else {
      requestPermissionLauncherCamera.launch(Constants.PERMISSION_CAMERA);
    }

    return cameraView;
  }

  @Override
  public void onViewCreated(@NonNull View view, @Nullable Bundle savedInstanceState) {
    super.onViewCreated(view, savedInstanceState);
    cameraExecutor = Executors.newSingleThreadExecutor();
  }

  @SuppressLint("RestrictedApi")
  private void setupCamera() {
    ListenableFuture<ProcessCameraProvider> cameraProviderFuture =
        ProcessCameraProvider.getInstance(requireContext());

    cameraProviderFuture.addListener(
        () -> {
          try {
            cameraProvider = cameraProviderFuture.get();
            bindCameraUseCases();
          } catch (ExecutionException | InterruptedException e) {
            Timber.e("Camera setup failed: %s", e.toString());
          }
        },
        ContextCompat.getMainExecutor(requireContext()));
  }

  @SuppressLint({"UnsafeExperimentalUsageError", "UnsafeOptInUsageError"})
  private void bindCameraUseCases() {
    converter = new YuvToRgbConverter(requireContext());
    bitmapBuffer = null;
    preview = new Preview.Builder().setTargetAspectRatio(AspectRatio.RATIO_16_9).build();
    final boolean rotated = ImageUtils.getScreenOrientation(requireActivity()) % 180 == 90;
    final PreviewView.ScaleType scaleType =
        rotated ? PreviewView.ScaleType.FIT_CENTER : PreviewView.ScaleType.FIT_START;
    previewView.setScaleType(scaleType);
    preview.setSurfaceProvider(previewView.getSurfaceProvider());
    CameraSelector cameraSelector =
        new CameraSelector.Builder().requireLensFacing(lensFacing).build();
    ImageAnalysis imageAnalysis;

    if (analyserResolution == null)
      imageAnalysis =
          new ImageAnalysis.Builder().setTargetAspectRatio(AspectRatio.RATIO_16_9).build();
    else
      imageAnalysis = new ImageAnalysis.Builder().setTargetResolution(analyserResolution).build();
    // insert your code here.
    imageAnalysis.setAnalyzer(
        cameraExecutor,
        image -> {
          if (bitmapBuffer == null)
            bitmapBuffer =
                Bitmap.createBitmap(image.getWidth(), image.getHeight(), Bitmap.Config.ARGB_8888);

          rotationDegrees = image.getImageInfo().getRotationDegrees();
          converter.yuvToRgb(image.getImage(), bitmapBuffer);
          image.close();

          processFrame(bitmapBuffer, image);
        });
    try {
      if (cameraProvider != null) {
        cameraProvider.unbindAll();
        cameraProvider.bindToLifecycle(this, cameraSelector, preview, imageAnalysis);
      }
    } catch (Exception e) {
      Timber.e("Use case binding failed: %s", e.toString());
    }
  }

  public int getRotationDegrees() {
    return rotationDegrees;
  }

  private final ActivityResultLauncher<String> requestPermissionLauncherCamera =
      registerForActivityResult(
          new ActivityResultContracts.RequestPermission(),
          isGranted -> {
            if (isGranted) {
              setupCamera();
            } else {
<<<<<<< HEAD
              PermissionUtils.showCameraPermissionsPreviewToast(requireActivity());
=======
              PermissionUtils.showCameraPermissionControllerToast(requireActivity());
>>>>>>> 9e8104be
            }
          });

  @Override
  public void onDestroy() {
    super.onDestroy();
    cameraExecutor.shutdown();
  }

  @SuppressLint("RestrictedApi")
  public Size getPreviewSize() {
    return preview.getAttachedSurfaceResolution();
  }

  public Size getMaxAnalyseImageSize() {
    return new Size(bitmapBuffer.getWidth(), bitmapBuffer.getHeight());
  }

  public void toggleCamera() {
    lensFacing =
        CameraSelector.LENS_FACING_FRONT == lensFacing
            ? CameraSelector.LENS_FACING_BACK
            : CameraSelector.LENS_FACING_FRONT;
    bindCameraUseCases();
  }

  public void setAnalyserResolution(Size resolutionSize) {
    if (resolutionSize == null) analyserResolution = null;
    else {
      if (getResources().getConfiguration().orientation == Configuration.ORIENTATION_LANDSCAPE)
        this.analyserResolution = new Size(resolutionSize.getHeight(), resolutionSize.getWidth());
      else this.analyserResolution = resolutionSize;
    }
    bindCameraUseCases();
  }

  protected abstract void processFrame(Bitmap image, ImageProxy imageProxy);
}<|MERGE_RESOLUTION|>--- conflicted
+++ resolved
@@ -66,11 +66,7 @@
         == PackageManager.PERMISSION_GRANTED) {
       setupCamera();
     } else if (shouldShowRequestPermissionRationale(Constants.PERMISSION_CAMERA)) {
-<<<<<<< HEAD
       PermissionUtils.showCameraPermissionsPreviewToast(requireActivity());
-=======
-      PermissionUtils.showCameraPermissionControllerToast(requireActivity());
->>>>>>> 9e8104be
     } else {
       requestPermissionLauncherCamera.launch(Constants.PERMISSION_CAMERA);
     }
@@ -155,11 +151,7 @@
             if (isGranted) {
               setupCamera();
             } else {
-<<<<<<< HEAD
               PermissionUtils.showCameraPermissionsPreviewToast(requireActivity());
-=======
-              PermissionUtils.showCameraPermissionControllerToast(requireActivity());
->>>>>>> 9e8104be
             }
           });
 
