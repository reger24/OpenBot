--- conflicted
+++ resolved
@@ -231,37 +231,12 @@
       registerForActivityResult(
           new ActivityResultContracts.RequestMultiplePermissions(),
           result -> {
-<<<<<<< HEAD
-            result.forEach(
-                (permission, granted) -> {
-                  switch (permission) {
-                    case PERMISSION_CAMERA:
-                      if (!granted) {
-                        PermissionUtils.showCameraPermissionControllerToast(requireActivity());
-                      }
-                      break;
-                    case PERMISSION_LOCATION:
-                      if (!granted) {
-                        PermissionUtils.showLocationPermissionControllerToast(requireActivity());
-                      }
-                      break;
-                    case PERMISSION_AUDIO:
-                      if (!granted) {
-                        PermissionUtils.showAudioPermissionControllerToast(requireActivity());
-                      }
-                      break;
-                  }
-                });
-            if (PermissionUtils.hasControllerPermissions(requireActivity()))
-              phoneController.connect(requireContext());
-=======
             result.forEach((permission, granted) -> allGranted = allGranted && granted);
 
             if (allGranted) phoneController.connect(requireContext());
             else {
               PermissionUtils.showControllerPermissionsToast(requireActivity());
             }
->>>>>>> e39e647a
           });
 
   @Override
