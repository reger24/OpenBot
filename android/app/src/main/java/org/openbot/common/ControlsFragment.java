--- conflicted
+++ resolved
@@ -78,6 +78,13 @@
   private Spinner modelSpinner;
   private Spinner serverSpinner;
 
+  @Override
+  public void onCreate(@Nullable Bundle savedInstanceState) {
+    super.onCreate(savedInstanceState);
+    // create before inflateFragment() to prevent npe when calling addCamera()
+    preferencesManager = new SharedPreferencesManager(requireContext());
+  }
+
   protected boolean isBound_vrservice =
       false; // flag VoiceRecognitionService bound (up and running)
   protected ServiceConnection vrserviceconnection; // for local voice recognition service
@@ -93,13 +100,6 @@
   }
 
   @Override
-  public void onCreate(@Nullable Bundle savedInstanceState) {
-    super.onCreate(savedInstanceState);
-    // create before inflateFragment() to prevent npe when calling addCamera()
-    preferencesManager = new SharedPreferencesManager(requireContext());
-  }
-
-  @Override
   public void onViewCreated(@NonNull View view, @Nullable Bundle savedInstanceState) {
     super.onViewCreated(view, savedInstanceState);
     requireActivity()
@@ -108,14 +108,11 @@
 
     phoneController = PhoneController.getInstance(requireContext());
 
-<<<<<<< HEAD
     preferencesManager = new SharedPreferencesManager(requireContext());
     boolean tmpflag =
         PreferenceManager.getDefaultSharedPreferences(requireContext())
             .getBoolean("vrservice", false);
     if (tmpflag) activateVoiceService(true);
-=======
->>>>>>> d61b9f26
     audioPlayer = new AudioPlayer(requireContext());
     masterList = FileUtils.loadConfigJSONFromAsset(requireActivity());
     serverCommunication = new ServerCommunication(requireContext(), this);
