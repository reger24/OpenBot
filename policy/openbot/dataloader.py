--- conflicted
+++ resolved
@@ -1,36 +1,22 @@
 # Created by Matthias Mueller - Intel Intelligent Systems Lab - 2020
 
 import os
-<<<<<<< HEAD
 from typing import List
-
-=======
->>>>>>> be16fc9a
 import tensorflow as tf
 
 
 class dataloader:
-<<<<<<< HEAD
     def __init__(self, data_dir: str, datasets: List[str]):
-=======
-    def __init__(self, data_dir, datasets):
->>>>>>> be16fc9a
         self.data_dir = data_dir
         self.datasets = datasets
         self.labels = self.load_labels()
         self.index_table = self.lookup_table()
         self.label_values = tf.constant(
-<<<<<<< HEAD
             [(float(label[0]), float(label[1])) for label in self.labels.values()]
         )
         self.cmd_values = tf.constant(
             [(float(label[2])) for label in self.labels.values()]
         )
-=======
-            [(float(l[0]), float(l[1])) for l in self.labels.values()]
-        )
-        self.cmd_values = tf.constant([(float(l[2])) for l in self.labels.values()])
->>>>>>> be16fc9a
 
     # Load labels
     def load_labels(self):
@@ -50,12 +36,8 @@
                         "matched_frame_ctrl_cmd_processed.txt",
                     )
                 ) as f_input:
-<<<<<<< HEAD
                     # discard header
                     header = f_input.readline()
-=======
-                    header = f_input.readline()  # discard header
->>>>>>> be16fc9a
                     data = f_input.read()
                     lines = (
                         data.replace(",", " ")
@@ -70,11 +52,7 @@
                         if len(line) > 0 and line[0] != "#"
                     ]
                     # Tuples containing id: framepath and label: left,right,cmd
-<<<<<<< HEAD
                     data = [(line[1], line[2:]) for line in data if len(line) > 1]
-=======
-                    data = [(l[1], l[2:]) for l in data if len(l) > 1]
->>>>>>> be16fc9a
                     corpus.extend(data)
         return dict(corpus)
 
