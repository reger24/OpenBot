--- conflicted
+++ resolved
@@ -141,15 +141,8 @@
             self.broadcast(
                 "progress",
                 dict(
-<<<<<<< HEAD
                 epoch=round(100 * self.step / steps, 1),
                 train=round(100 * (self.epoch * steps + self.step) / (epochs * steps), 1),
-=======
-                    epoch=int(100 * self.step / steps),
-                    train=int(
-                        100 * (self.epoch * steps + self.step) / (epochs * steps)
-                    ),
->>>>>>> be16fc9a
                 ),
             )
 
@@ -243,14 +236,9 @@
         .prefetch(AUTOTUNE)
     )
 
-<<<<<<< HEAD
     tr.test_ds = (
         test_dataset.batch(tr.hyperparameters.TEST_BATCH_SIZE)
         .prefetch(AUTOTUNE)
-=======
-    tr.test_ds = test_dataset.batch(tr.hyperparameters.TEST_BATCH_SIZE).prefetch(
-        AUTOTUNE
->>>>>>> be16fc9a
     )
 
 
@@ -323,7 +311,6 @@
 def do_training(tr: Training, callback: tf.keras.callbacks.Callback, verbose=0):
     tr.model_name = dataset_name + "_" + str(tr.hyperparameters)
     tr.checkpoint_path = os.path.join(models_dir, tr.model_name, "checkpoints")
-<<<<<<< HEAD
     tr.custom_objects = {'direction_metric':metrics.direction_metric, 'angle_metric':metrics.angle_metric}
     model_path = os.path.join(models_dir, tr.model_name, "model")
 
@@ -335,12 +322,6 @@
     config.batch_size = tr.hyperparameters.TRAIN_BATCH_SIZE
     config["model_name"] = tr.model_name
 
-=======
-    tr.custom_objects = {
-        "direction_metric": metrics.direction_metric,
-        "angle_metric": metrics.angle_metric,
-    }
->>>>>>> be16fc9a
     append_logs = False
     model: tf.keras.Model
     if tr.hyperparameters.USE_LAST:
@@ -402,17 +383,8 @@
 
 def do_evaluation(tr: Training, callback: tf.keras.callbacks.Callback, verbose=0):
     callback.broadcast("message", "Generate plots...")
-<<<<<<< HEAD
     plt.plot(tr.history.history["mean_absolute_error"], label="mean_absolute_error")
     plt.plot(tr.history.history["val_mean_absolute_error"], label="val_mean_absolute_error")
-=======
-    history = tr.history
-    log_path = tr.log_path
-    plt.plot(history.history["mean_absolute_error"], label="mean_absolute_error")
-    plt.plot(
-        history.history["val_mean_absolute_error"], label="val_mean_absolute_error"
-    )
->>>>>>> be16fc9a
     plt.xlabel("Epoch")
     plt.ylabel("Mean Absolute Error")
     plt.legend(loc="lower right")
