import asyncio
import os
import shutil
import threading

from aiohttp import web
from aiohttp_json_rpc import JsonRpc
import numpy as np
from numpyencoder import NumpyEncoder

<<<<<<< HEAD
from .dataset import get_dataset_list, get_dir_info, get_info, redoMatching
from .models import get_model_info, get_models, getModelFiles, publishModel, deleteModelFile
from .preview import handle_preview
from .prediction import getPrediction
from .upload import handle_file_upload
from .. import base_dir, dataset_dir
from ..train import CancelledException, Hyperparameters, MyCallback, start_train, create_tfrecord
=======
from .dataset import get_dataset_list, get_dir_info, get_info
from .models import (
    get_model_info,
    get_models,
    getModelFiles,
    publishModel,
    deleteModelFile,
)
from .preview import handle_preview
from .prediction import getPrediction
from .upload import handle_file_upload
from .. import base_dir, dataset_dir, models_dir
from ..train import (
    CancelledException,
    Hyperparameters,
    MyCallback,
    start_train,
    create_tfrecord,
)
>>>>>>> be16fc9a

event_cancelled = threading.Event()
json_encoder = NumpyEncoder()
rpc = JsonRpc()


async def handle_test(_: web.Request):
    return web.json_response({"openbot": 1})


async def handle_static(request: web.Request) -> web.StreamResponse:
    path = request.match_info.get("path")
    real = os.path.join(base_dir, path)
    if os.path.isfile(real):
        return web.FileResponse(real)
    real = os.path.join(dataset_dir, path)
    if os.path.isfile(real):
        return web.FileResponse(
            real, headers={"Cache-Control": "public, max-age=2592000"}
        )
    return web.HTTPNotFound()


async def handle_models(request: web.Request) -> web.StreamResponse:
    models = getModelFiles()
    return web.json_response(models)


async def handle_upload(request: web.Request) -> web.Response:
    reader = await request.multipart()
    while not reader.at_eof():
        field = await reader.next()
        if field.name == "file":
            res = await handle_file_upload(field)
            await rpc.notify("session")
            return res

    return web.Response(text="file not found")


async def init_api(app: web.Application):
    app.router.add_get("/test", handle_test)
    app.router.add_get("/models", handle_models)
    app.router.add_post("/upload", handle_upload)
    app.router.add_get("/{path:.*/preview\\.gif}", handle_preview)
    app.router.add_get("/{path:.*\\.jpeg}", handle_static)
    app.router.add_get("/{path:.*\\.png}", handle_static)
    app.router.add_get("/{path:.*\\.tflite}", handle_static)
    app.router.add_route("*", "/ws", rpc.handle_request)

    rpc.add_methods(
        ("", listDir),
        ("", getDatasets),
        ("", createDataset),
        ("", deleteDataset),
        ("", renameDataset),
        ("", getModels),
        ("", getModelInfo),
        ("", getModelFiles),
        ("", publishModel),
        ("", deleteModelFile),
        ("", getHyperparameters),
        ("", getPrediction),
        ("", getSession),
        ("", moveSession),
        ("", deleteSession),
        ("", redoMatching),
        ("", start),
        ("", stop),
    )
    rpc.add_topics(
        "dataset",
        "modelFile",
        "session",
        "training",
    )


def listDir(params):
    return get_dir_info(params["path"].lstrip("/"))


async def getSession(path):
    return get_info(path)


async def createDataset(params):
    path = os.path.join(dataset_dir, params["newDir"], params["newName"])
    os.mkdir(path)
    await rpc.notify("dataset")
    return True


async def deleteDataset(params):
    real_dir = dataset_dir + params["path"]
    shutil.rmtree(real_dir)
    await rpc.notify("dataset")
    return True


async def renameDataset(params):
    src = os.path.join(dataset_dir, params["oldDir"], params["oldName"])
    dst = os.path.join(dataset_dir, params["newDir"], params["newName"])
    if src == dst:
        return True
    if os.path.exists(dst):
        raise FileExistsError
    os.rename(src, dst)
    await rpc.notify("dataset")
    return True


async def moveSession(params):
    basename = os.path.basename(params["path"])
    src = os.path.join(dataset_dir + params["path"])
    dst = os.path.join(dataset_dir + params["new_path"], basename)
    os.rename(src, dst)
    await rpc.notify("session")
    return True


async def deleteSession(params):
    real_dir = dataset_dir + params["path"]
    shutil.rmtree(real_dir)
    await rpc.notify("session")
    return True


def stop():
    event_cancelled.set()
    return True


def getDatasets():
    return dict(
        train=get_dataset_list("train_data"),
        test=get_dataset_list("test_data"),
    )


def getModelInfo(name):
    return get_model_info(name)


def getModels():
    return get_models()


def getHyperparameters():
    return Hyperparameters().__dict__


async def start(params):
    event_cancelled.clear()
    loop = asyncio.get_event_loop()

    def broadcast(event, payload=None):
        print("broadcast", event, payload)
        if payload:
            payload = encode(payload)
        data = dict(event=event, payload=payload)
        asyncio.run_coroutine_threadsafe(rpc.notify("training", data), loop).result()

    hyper_params = Hyperparameters()
    for p in params:
        setattr(hyper_params, p, params[p])
    print(hyper_params.__dict__)
    loop.run_in_executor(None, train, hyper_params, broadcast, event_cancelled)
    return True


def train(params, broadcast, cancelled):
    try:
        broadcast("started", params.__dict__)
        my_callback = MyCallback(broadcast, cancelled, True)
        create_tfrecord(my_callback)
        tr = start_train(params, my_callback)
        broadcast("done", {"model": tr.model_name})
    except CancelledException:
        broadcast("cancelled")
    except Exception as e:
        broadcast("failed", str(e))
        raise e


def encode(obj):
    int_ = (np.int_, np.intc, np.intp, np.int8, np.int16, np.int32, np.int64)
    uint_ = (np.uint8, np.uint16, np.uint32, np.uint64)
    if isinstance(obj, int_) or isinstance(obj, uint_):
        return int(obj)

    elif isinstance(obj, (np.float_, np.float16, np.float32, np.float64)):
        return float(obj)

    elif isinstance(obj, (np.complex_, np.complex64, np.complex128)):
        return dict(real=obj.real, imag=obj.imag)

    elif isinstance(obj, (np.ndarray,)):
        return obj.tolist()

    elif isinstance(obj, (np.bool_)):
        return bool(obj)

    elif isinstance(obj, (np.void)):
        return None

    if isinstance(obj, dict):
        for k in obj:
            obj[k] = encode(obj[k])

    return obj<|MERGE_RESOLUTION|>--- conflicted
+++ resolved
@@ -2,13 +2,10 @@
 import os
 import shutil
 import threading
-
 from aiohttp import web
 from aiohttp_json_rpc import JsonRpc
 import numpy as np
 from numpyencoder import NumpyEncoder
-
-<<<<<<< HEAD
 from .dataset import get_dataset_list, get_dir_info, get_info, redoMatching
 from .models import get_model_info, get_models, getModelFiles, publishModel, deleteModelFile
 from .preview import handle_preview
@@ -16,27 +13,6 @@
 from .upload import handle_file_upload
 from .. import base_dir, dataset_dir
 from ..train import CancelledException, Hyperparameters, MyCallback, start_train, create_tfrecord
-=======
-from .dataset import get_dataset_list, get_dir_info, get_info
-from .models import (
-    get_model_info,
-    get_models,
-    getModelFiles,
-    publishModel,
-    deleteModelFile,
-)
-from .preview import handle_preview
-from .prediction import getPrediction
-from .upload import handle_file_upload
-from .. import base_dir, dataset_dir, models_dir
-from ..train import (
-    CancelledException,
-    Hyperparameters,
-    MyCallback,
-    start_train,
-    create_tfrecord,
-)
->>>>>>> be16fc9a
 
 event_cancelled = threading.Event()
 json_encoder = NumpyEncoder()
