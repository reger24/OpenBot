{
 "cells": [
  {
   "cell_type": "code",
   "execution_count": null,
   "id": "71fe81dc",
   "metadata": {},
   "outputs": [],
   "source": [
    "from __future__ import absolute_import, division, print_function, unicode_literals\n",
    "import IPython.display as display\n",
    "from PIL import Image\n",
    "import numpy as np\n",
    "import matplotlib.pyplot as plt\n",
    "import time\n",
    "import os\n",
    "\n",
    "os.environ[\"TF_CPP_MIN_LOG_LEVEL\"] = \"2\"\n",
    "# 0 = all messages are logged (default behavior)\n",
    "# 1 = INFO messages are not printed\n",
    "# 2 = INFO and WARNING messages are not printed\n",
    "# 3 = INFO, WARNING, and ERROR messages are not printed\n",
    "\n",
    "# On Mac you may encounter an error related to OMP, this is a workaround, but slows down the code\n",
<<<<<<< HEAD
    "os.environ[\n",
    "    \"KMP_DUPLICATE_LIB_OK\"\n",
    "] = \"True\"  # https://github.com/dmlc/xgboost/issues/1715"
=======
    "# https://github.com/dmlc/xgboost/issues/1715\n",
    "os.environ[\"KMP_DUPLICATE_LIB_OK\"] = \"True\""
>>>>>>> 14604654
   ]
  },
  {
   "cell_type": "code",
   "execution_count": null,
   "id": "132953ea",
   "metadata": {},
   "outputs": [],
   "source": [
    "import tensorflow as tf\n",
    "\n",
    "AUTOTUNE = tf.data.experimental.AUTOTUNE\n",
    "tf.__version__"
   ]
  },
  {
   "cell_type": "code",
   "execution_count": null,
   "id": "2ac37fbe",
   "metadata": {},
   "outputs": [],
   "source": [
    "from openbot import dataloader, data_augmentation, utils, train"
   ]
  },
  {
   "cell_type": "markdown",
   "id": "05c28641",
   "metadata": {},
   "source": [
    "## Set train and test dirs"
   ]
  },
  {
   "cell_type": "markdown",
   "id": "bc941e8e",
   "metadata": {},
   "source": [
    "Define the dataset directory and give it a name. Inside the dataset folder, there should be two folders, `train_data` and `test_data`. "
   ]
  },
  {
   "cell_type": "code",
   "execution_count": null,
   "id": "823ef8f3",
   "metadata": {},
   "outputs": [],
   "source": [
    "dataset_dir = \"dataset\"\n",
    "dataset_name = \"my_openbot\"\n",
    "train_data_dir = os.path.join(dataset_dir, \"train_data\")\n",
    "test_data_dir = os.path.join(dataset_dir, \"test_data\")"
   ]
  },
  {
   "cell_type": "markdown",
   "id": "4388bbaa",
   "metadata": {},
   "source": [
    "## Hyperparameters"
   ]
  },
  {
   "cell_type": "markdown",
   "id": "625eb2bd",
   "metadata": {},
   "source": [
    "You may have to tune the learning rate and batch size depending on your available compute resources and dataset. As a general rule of thumb, if you increase the batch size by a factor of n, you can increase the learning rate by a factor of sqrt(n). In order to accelerate training and make it more smooth, you should increase the batch size as much as possible. In our paper we used a batch size of 128. For debugging and hyperparamter tuning, you can set the number of epochs to a small value like 10. If you want to train a model which will achieve good performance, you should set it to 50 or more. In our paper we used 100."
   ]
  },
  {
   "cell_type": "code",
   "execution_count": null,
   "id": "a14c7cac",
   "metadata": {},
   "outputs": [],
   "source": [
    "params = train.Hyperparameters()\n",
    "\n",
    "params.MODEL = \"pilot_net\"\n",
    "params.TRAIN_BATCH_SIZE = 16\n",
    "params.TEST_BATCH_SIZE = 16\n",
    "params.LEARNING_RATE = 0.0001\n",
    "params.NUM_EPOCHS = 10\n",
    "params.BATCH_NORM = True\n",
    "params.FLIP_AUG = False\n",
    "params.CMD_AUG = False\n",
    "params.USE_LAST = False"
   ]
  },
  {
   "cell_type": "markdown",
   "id": "82ac0929",
   "metadata": {},
   "source": [
    "## Pre-process the dataset"
   ]
  },
  {
   "cell_type": "code",
   "execution_count": null,
   "id": "4b4494b4",
   "metadata": {},
   "outputs": [],
   "source": [
    "tr = train.Training(params)\n",
    "tr.train_data_dir = train_data_dir\n",
    "tr.test_data_dir = test_data_dir"
   ]
  },
  {
   "cell_type": "markdown",
   "id": "abfc9b9b",
   "metadata": {},
   "source": [
    "Running this for the first time will take some time. This code will match image frames to the controls (labels) and indicator signals (commands).  By default, data samples where the vehicle was stationary will be removed. If this is not desired, you need to pass `remove_zeros=False`. If you have made any changes to the sensor files, changed `remove_zeros` or moved your dataset to a new directory, you need to pass `redo_matching=True`. "
   ]
  },
  {
   "cell_type": "code",
   "execution_count": null,
   "id": "e9d78141",
   "metadata": {},
   "outputs": [],
   "source": [
    "train.process_data(tr)"
   ]
  },
  {
   "cell_type": "code",
   "execution_count": null,
   "id": "c531aecf",
   "metadata": {},
   "outputs": [],
   "source": [
    "import threading\n",
    "\n",
    "\n",
    "def broadcast(event, payload=None):\n",
    "    print(event, payload)\n",
    "\n",
    "\n",
    "event = threading.Event()\n",
    "my_callback = train.MyCallback(broadcast, event)"
   ]
  },
  {
   "cell_type": "markdown",
   "id": "2fc670c9",
   "metadata": {},
   "source": [
    "In the next step, you can convert your dataset to a tfrecord, a data format optimized for training. You can skip this step if you already created a tfrecord before or if you want to train using the files directly. "
   ]
  },
  {
   "cell_type": "code",
   "execution_count": null,
   "id": "59336936",
   "metadata": {},
   "outputs": [],
   "source": [
    "train.create_tfrecord(my_callback)"
   ]
  },
  {
   "cell_type": "markdown",
   "id": "b0a4a1cf",
   "metadata": {},
   "source": [
    "## Load the dataset"
   ]
  },
  {
   "cell_type": "markdown",
   "id": "a51ee383",
   "metadata": {},
   "source": [
    "If you did not create a tfrecord and want to load and buffer files from disk directly, set `no_tf_record = True`."
   ]
  },
  {
   "cell_type": "code",
   "execution_count": null,
   "id": "bc2d2068",
   "metadata": {},
   "outputs": [],
   "source": [
    "no_tf_record = False"
   ]
  },
  {
   "cell_type": "code",
   "execution_count": null,
   "id": "082c90bf",
   "metadata": {},
   "outputs": [],
   "source": [
    "if no_tf_record:\n",
    "    tr.train_data_dir = train_data_dir\n",
    "    tr.test_data_dir = test_data_dir\n",
    "    train.load_data(tr, verbose=0)\n",
    "else:\n",
    "    tr.train_data_dir = os.path.join(dataset_dir, \"tfrecords/train.tfrec\")\n",
    "    tr.test_data_dir = os.path.join(dataset_dir, \"tfrecords/test.tfrec\")\n",
    "    train.load_tfrecord(tr, verbose=0)"
   ]
  },
  {
   "cell_type": "code",
   "execution_count": null,
   "id": "edf34f3f",
   "metadata": {},
   "outputs": [],
   "source": [
    "(image_batch, cmd_batch), label_batch = next(iter(tr.train_ds))\n",
    "utils.show_train_batch(image_batch.numpy(), cmd_batch.numpy(), label_batch.numpy())"
   ]
  },
  {
   "cell_type": "markdown",
   "id": "0a5d0f77",
   "metadata": {},
   "source": [
    "## Training"
   ]
  },
  {
   "cell_type": "code",
   "execution_count": null,
   "id": "894cd54f",
   "metadata": {},
   "outputs": [],
   "source": [
    "train.do_training(tr, my_callback, verbose=1)"
   ]
  },
  {
   "cell_type": "markdown",
   "id": "0cfd4aac",
   "metadata": {},
   "source": [
    "## Evaluation"
   ]
  },
  {
   "cell_type": "markdown",
   "id": "f623b65f",
   "metadata": {},
   "source": [
    "The loss and mean absolute error should decrease. This indicates that the model is fitting the data well. The custom metrics (direction and angle) should go towards 1. These provide some additional insight to the training progress. The direction metric measures weather or not predictions are in the same direction as the labels. Similarly the angle metric measures if the prediction is within a small angle of the labels. The intuition is that driving in the right direction with the correct steering angle is most critical part for good final performance."
   ]
  },
  {
   "cell_type": "code",
   "execution_count": null,
   "id": "efd65e1a",
   "metadata": {},
   "outputs": [],
   "source": [
    "plt.plot(tr.history.history[\"loss\"], label=\"loss\")\n",
    "plt.plot(tr.history.history[\"val_loss\"], label=\"val_loss\")\n",
    "plt.xlabel(\"Epoch\")\n",
    "plt.ylabel(\"Loss\")\n",
    "plt.legend(loc=\"lower right\")\n",
    "plt.savefig(os.path.join(tr.log_path, \"loss.png\"))"
   ]
  },
  {
   "cell_type": "code",
   "execution_count": null,
   "id": "97e98f63",
   "metadata": {},
   "outputs": [],
   "source": [
    "plt.plot(tr.history.history[\"mean_absolute_error\"], label=\"mean_absolute_error\")\n",
    "plt.plot(tr.history.history[\"val_mean_absolute_error\"], label=\"val_mean_absolute_error\")\n",
    "plt.xlabel(\"Epoch\")\n",
    "plt.ylabel(\"Mean Absolute Error\")\n",
    "plt.legend(loc=\"lower right\")\n",
    "plt.savefig(os.path.join(tr.log_path, \"error.png\"))"
   ]
  },
  {
   "cell_type": "code",
   "execution_count": null,
   "id": "aa1752d7",
   "metadata": {},
   "outputs": [],
   "source": [
    "plt.plot(tr.history.history[\"direction_metric\"], label=\"direction_metric\")\n",
    "plt.plot(tr.history.history[\"val_direction_metric\"], label=\"val_direction_metric\")\n",
    "plt.xlabel(\"Epoch\")\n",
    "plt.ylabel(\"Direction Metric\")\n",
    "plt.legend(loc=\"lower right\")\n",
    "plt.savefig(os.path.join(tr.log_path, \"direction.png\"))"
   ]
  },
  {
   "cell_type": "code",
   "execution_count": null,
   "id": "9de04eec",
   "metadata": {},
   "outputs": [],
   "source": [
    "plt.plot(tr.history.history[\"angle_metric\"], label=\"angle_metric\")\n",
    "plt.plot(tr.history.history[\"val_angle_metric\"], label=\"val_angle_metric\")\n",
    "plt.xlabel(\"Epoch\")\n",
    "plt.ylabel(\"Angle Metric\")\n",
    "plt.legend(loc=\"lower right\")\n",
    "plt.savefig(os.path.join(tr.log_path, \"angle.png\"))"
   ]
  },
  {
   "cell_type": "markdown",
   "id": "e72c1de3",
   "metadata": {},
   "source": [
    "Save tf lite models for best and last checkpoint"
   ]
  },
  {
   "cell_type": "code",
   "execution_count": null,
   "id": "92a1ef62",
   "metadata": {},
   "outputs": [],
   "source": [
    "best_index = np.argmax(\n",
    "    np.array(tr.history.history[\"val_angle_metric\"])\n",
    "    + np.array(tr.history.history[\"val_direction_metric\"])\n",
    ")\n",
    "best_checkpoint = str(\"cp-%04d.ckpt\" % (best_index + 1))\n",
    "best_tflite = utils.generate_tflite(tr.checkpoint_path, best_checkpoint)\n",
    "utils.save_tflite(best_tflite, tr.checkpoint_path, \"best\")\n",
    "print(\n",
    "    \"Best Checkpoint (val_angle: %s, val_direction: %s): %s\"\n",
    "    % (\n",
    "        tr.history.history[\"val_angle_metric\"][best_index],\n",
    "        tr.history.history[\"val_direction_metric\"][best_index],\n",
    "        best_checkpoint,\n",
    "    )\n",
    ")"
   ]
  },
  {
   "cell_type": "code",
   "execution_count": null,
   "id": "bb605b90",
   "metadata": {},
   "outputs": [],
   "source": [
    "last_checkpoint = sorted(\n",
    "    [\n",
    "        d\n",
    "        for d in os.listdir(tr.checkpoint_path)\n",
    "        if os.path.isdir(os.path.join(tr.checkpoint_path, d))\n",
    "    ]\n",
    ")[-1]\n",
    "last_tflite = utils.generate_tflite(tr.checkpoint_path, last_checkpoint)\n",
    "utils.save_tflite(last_tflite, tr.checkpoint_path, \"last\")\n",
    "print(\n",
    "    \"Last Checkpoint (val_angle: %s, val_direction: %s): %s\"\n",
    "    % (\n",
    "        tr.history.history[\"val_angle_metric\"][-1],\n",
    "        tr.history.history[\"val_direction_metric\"][-1],\n",
    "        last_checkpoint,\n",
    "    )\n",
    ")"
   ]
  },
  {
   "cell_type": "markdown",
   "id": "d0c57018",
   "metadata": {},
   "source": [
    "Evaluate the best model"
   ]
  },
  {
   "cell_type": "code",
   "execution_count": null,
   "id": "04a03c6d",
   "metadata": {},
   "outputs": [],
   "source": [
    "best_model = utils.load_model(\n",
    "    os.path.join(tr.checkpoint_path, best_checkpoint),\n",
    "    tr.loss_fn,\n",
    "    tr.metric_list,\n",
    "    tr.custom_objects,\n",
    ")\n",
    "test_loss, test_acc, test_dir, test_ang = best_model.evaluate(\n",
    "    tr.test_ds,\n",
    "    steps=tr.image_count_test / tr.hyperparameters.TEST_BATCH_SIZE,\n",
    "    verbose=1,\n",
    ")"
   ]
  },
  {
   "cell_type": "code",
   "execution_count": null,
   "id": "d8e01e77",
   "metadata": {},
   "outputs": [],
   "source": [
    "NUM_SAMPLES = 15\n",
    "(image_batch, cmd_batch), label_batch = next(iter(tr.test_ds))\n",
    "pred_batch = best_model.predict(\n",
    "    (\n",
    "        tf.slice(image_batch, [0, 0, 0, 0], [NUM_SAMPLES, -1, -1, -1]),\n",
    "        tf.slice(cmd_batch, [0], [NUM_SAMPLES]),\n",
    "    )\n",
    ")\n",
    "utils.show_test_batch(\n",
    "    image_batch.numpy(), cmd_batch.numpy(), label_batch.numpy(), pred_batch\n",
    ")"
   ]
  },
  {
   "cell_type": "code",
   "execution_count": null,
   "id": "daf9dbac",
   "metadata": {},
   "outputs": [],
   "source": [
    "utils.compare_tf_tflite(best_model, best_tflite)"
   ]
  },
  {
   "cell_type": "markdown",
   "id": "29c9d606",
   "metadata": {},
   "source": [
    "## Save the notebook as HTML"
   ]
  },
  {
   "cell_type": "code",
   "execution_count": null,
   "id": "3c47915f",
   "metadata": {},
   "outputs": [],
   "source": [
    "utils.save_notebook()\n",
    "current_file = \"policy_learning.ipynb\"\n",
    "output_file = os.path.join(tr.log_path, \"notebook.html\")\n",
    "utils.output_HTML(current_file, output_file)"
   ]
  },
  {
   "cell_type": "code",
   "execution_count": null,
   "id": "fa902ebd",
   "metadata": {},
   "outputs": [],
   "source": []
  }
 ],
 "metadata": {
  "kernelspec": {
   "display_name": "Python 3 (ipykernel)",
   "language": "python",
   "name": "python3"
  },
  "language_info": {
   "codemirror_mode": {
    "name": "ipython",
    "version": 3
   },
   "file_extension": ".py",
   "mimetype": "text/x-python",
   "name": "python",
   "nbconvert_exporter": "python",
   "pygments_lexer": "ipython3",
   "version": "3.7.11"
  }
 },
 "nbformat": 4,
 "nbformat_minor": 5
}<|MERGE_RESOLUTION|>--- conflicted
+++ resolved
@@ -22,14 +22,8 @@
     "# 3 = INFO, WARNING, and ERROR messages are not printed\n",
     "\n",
     "# On Mac you may encounter an error related to OMP, this is a workaround, but slows down the code\n",
-<<<<<<< HEAD
-    "os.environ[\n",
-    "    \"KMP_DUPLICATE_LIB_OK\"\n",
-    "] = \"True\"  # https://github.com/dmlc/xgboost/issues/1715"
-=======
     "# https://github.com/dmlc/xgboost/issues/1715\n",
     "os.environ[\"KMP_DUPLICATE_LIB_OK\"] = \"True\""
->>>>>>> 14604654
    ]
   },
   {
